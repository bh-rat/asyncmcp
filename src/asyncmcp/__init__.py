"""
AsyncMCP: Async transports for Model Context Protocol
"""

from importlib.metadata import PackageNotFoundError, version

from asyncmcp.sns_sqs.client import sns_sqs_client
from asyncmcp.sns_sqs.manager import SnsSqsSessionManager
from asyncmcp.sns_sqs.server import SnsSqsTransport, sns_sqs_server
from asyncmcp.sns_sqs.utils import SnsSqsClientConfig, SnsSqsServerConfig
from asyncmcp.sqs.client import sqs_client
from asyncmcp.sqs.manager import SqsSessionManager
from asyncmcp.sqs.server import SqsTransport, sqs_server
from asyncmcp.sqs.utils import SqsClientConfig, SqsServerConfig
from asyncmcp.streamable_http_webhook.client import streamable_http_webhook_client
from asyncmcp.streamable_http_webhook.manager import StreamableHTTPWebhookSessionManager
from asyncmcp.streamable_http_webhook.server import StreamableHTTPWebhookTransport
from asyncmcp.streamable_http_webhook.utils import (
    StreamableHTTPWebhookClientConfig,
    StreamableHTTPWebhookConfig,
    webhook_tool,
)
from asyncmcp.webhook.client import webhook_client
from asyncmcp.webhook.server import webhook_server
from asyncmcp.webhook.utils import WebhookClientConfig, WebhookServerConfig

try:
    __version__ = version(__name__.split(".")[0])
except PackageNotFoundError:
    __version__ = "0.0.0"

<<<<<<< HEAD
# Optional FastMCP integration
try:
    from asyncmcp.fastmcp import AsyncMCPTransport, create_fastmcp_client, run_fastmcp_server
    _FASTMCP_AVAILABLE = True
except ImportError:
    _FASTMCP_AVAILABLE = False

=======
# Proxy server
from asyncmcp.proxy import ProxyConfig, ProxyServer, ProxySessionManager, create_proxy_server
>>>>>>> bfbc1820

__all__ = [
    # SQS Transport
    "sqs_client",
    "sqs_server",
    "SqsTransport",
    "SqsServerConfig",
    "SqsClientConfig",
    "SqsSessionManager",
    # SNS+SQS Transport
    "sns_sqs_client",
    "sns_sqs_server",
    "SnsSqsTransport",
    "SnsSqsSessionManager",
    "SnsSqsServerConfig",
    "SnsSqsClientConfig",
    # Webhook Transport
    "WebhookServerConfig",
    "WebhookClientConfig",
    "webhook_client",
    "webhook_server",
    # StreamableHTTP + Webhook Transport
    "streamable_http_webhook_client",
    "StreamableHTTPWebhookSessionManager",
    "StreamableHTTPWebhookTransport",
    "StreamableHTTPWebhookConfig",
    "StreamableHTTPWebhookClientConfig",
    "webhook_tool",
    # Proxy server
    "ProxyConfig",
    "ProxyServer",
    "ProxySessionManager",
    "create_proxy_server",
    # Package info
    "__version__",
]

# Add FastMCP exports if available
if _FASTMCP_AVAILABLE:
    __all__.extend([
        "AsyncMCPTransport",
        "create_fastmcp_client", 
        "run_fastmcp_server",
    ])<|MERGE_RESOLUTION|>--- conflicted
+++ resolved
@@ -4,6 +4,7 @@
 
 from importlib.metadata import PackageNotFoundError, version
 
+from asyncmcp.proxy import ProxyConfig, ProxyServer, ProxySessionManager, create_proxy_server
 from asyncmcp.sns_sqs.client import sns_sqs_client
 from asyncmcp.sns_sqs.manager import SnsSqsSessionManager
 from asyncmcp.sns_sqs.server import SnsSqsTransport, sns_sqs_server
@@ -29,18 +30,13 @@
 except PackageNotFoundError:
     __version__ = "0.0.0"
 
-<<<<<<< HEAD
 # Optional FastMCP integration
 try:
     from asyncmcp.fastmcp import AsyncMCPTransport, create_fastmcp_client, run_fastmcp_server
+
     _FASTMCP_AVAILABLE = True
 except ImportError:
     _FASTMCP_AVAILABLE = False
-
-=======
-# Proxy server
-from asyncmcp.proxy import ProxyConfig, ProxyServer, ProxySessionManager, create_proxy_server
->>>>>>> bfbc1820
 
 __all__ = [
     # SQS Transport
@@ -80,8 +76,10 @@
 
 # Add FastMCP exports if available
 if _FASTMCP_AVAILABLE:
-    __all__.extend([
-        "AsyncMCPTransport",
-        "create_fastmcp_client", 
-        "run_fastmcp_server",
-    ])+    __all__.extend(
+        [
+            "AsyncMCPTransport",
+            "create_fastmcp_client",
+            "run_fastmcp_server",
+        ]
+    )