--- conflicted
+++ resolved
@@ -52,7 +52,6 @@
     return attrs
 
 
-<<<<<<< HEAD
 def create_common_server_message_attributes(
     session_message: SessionMessage,
     session_id: Optional[str],
@@ -82,11 +81,11 @@
         attrs["ProtocolVersion"] = {"DataType": "String", "StringValue": protocol_version}
 
     return attrs
-=======
+
+
 async def get_parsed_message(sqs_message: Dict[str, Any]) -> Dict[str, Any]:
     try:
         body = sqs_message["Body"]
-
         # Handle SNS notification format
         if isinstance(body, str):
             try:
@@ -107,7 +106,6 @@
             parsed = json.loads(actual_message)
         else:
             parsed = actual_message
-
         return parsed
     except Exception as e:
         raise ValueError(f"Invalid JSON-RPC message: {e}")
@@ -121,7 +119,6 @@
         return SessionMessage(message)
     except Exception as e:
         raise ValueError(f"Invalid JSON-RPC message: {e}")
->>>>>>> d2cbf39b
 
 
 async def process_single_message(
