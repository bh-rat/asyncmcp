--- conflicted
+++ resolved
@@ -2,19 +2,15 @@
 Comprehensive anyio fixture tests for SQS client transport module.
 """
 
+import json
 from unittest.mock import patch
 
 import anyio
 import pytest
 from mcp.shared.message import SessionMessage
 
-<<<<<<< HEAD
 from asyncmcp.common.utils import to_session_message
-from asyncmcp.sqs.client import _create_sqs_message_attributes, sqs_client
-=======
-from asyncmcp.common.aws_queue_utils import to_session_message
 from asyncmcp.sqs.client import sqs_client
->>>>>>> d2cbf39b
 
 # Updated imports to use correct modules
 from asyncmcp.sqs.utils import SqsClientConfig
@@ -72,8 +68,6 @@
                 message_body = call_args[1]["MessageBody"]
 
                 # Parse the message body and check it contains response_queue_url
-                import json
-
                 parsed_message = json.loads(message_body)
                 assert "params" in parsed_message
                 assert "response_queue_url" in parsed_message["params"]
@@ -105,9 +99,6 @@
                 # Regular requests should not have response_queue_url added
                 call_args = mock_sqs_client.send_message.call_args
                 message_body = call_args[1]["MessageBody"]
-
-                import json
-
                 parsed_message = json.loads(message_body)
                 # Should be the original message without response_queue_url added
                 assert parsed_message["method"] == "test/method"
