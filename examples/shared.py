--- conflicted
+++ resolved
@@ -15,11 +15,8 @@
 import boto3
 
 from asyncmcp.sqs.utils import SqsTransportConfig
-<<<<<<< HEAD
 from asyncmcp.webhook.utils import WebhookTransportConfig
-=======
 from asyncmcp import SnsSqsServerConfig, SnsSqsClientConfig
->>>>>>> 62e23e97
 
 # AWS LocalStack configuration
 AWS_CONFIG = {
@@ -46,11 +43,8 @@
 # Transport types
 TRANSPORT_SNS_SQS = "sns-sqs"
 TRANSPORT_SQS = "sqs"
-<<<<<<< HEAD
 TRANSPORT_WEBHOOK = "webhook"
 
-=======
->>>>>>> 62e23e97
 # Common MCP configuration
 DEFAULT_INIT_PARAMS = {
     "protocolVersion": "2025‑06‑18",
@@ -99,51 +93,145 @@
     print_colored(json.dumps(data, indent=2), "white")
 
 
-<<<<<<< HEAD
 def create_client_transport_config(
     client_id: str = "mcp-client", timeout: Optional[float] = None, transport_type: str = TRANSPORT_SNS_SQS
-) -> Union[Tuple[SnsSqsTransportConfig, Any, Any], Tuple[SqsTransportConfig, Any, None], Tuple[WebhookTransportConfig, None, None]]:
+) -> Union[
+    Tuple[SnsSqsClientConfig, Any, Any], Tuple[SqsTransportConfig, Any, None], Tuple[WebhookTransportConfig, None, None]
+]:
     """Create a standard client transport configuration"""
     if transport_type == TRANSPORT_WEBHOOK:
         config = WebhookTransportConfig(
             server_host="localhost",
             server_port=8000,
-            webhook_host="localhost", 
+            webhook_host="localhost",
             webhook_port=8001,
             client_id=client_id,
             transport_timeout_seconds=timeout,
         )
         return config, None, None
-    
+
     sqs_client, sns_client = setup_aws_clients()
-
-    if transport_type == TRANSPORT_SNS_SQS:
-        config = SnsSqsTransportConfig(
-            sqs_queue_url=RESOURCES["client_response_queue"],
-            sns_topic_arn=RESOURCES["client_request_topic"],
-            max_messages=1,
-            wait_time_seconds=5,
-            poll_interval_seconds=2.0,
-            client_id=client_id,
-            transport_timeout_seconds=timeout,
-        )
-        return config, sqs_client, sns_client
-    else:  # SQS only
-        config = SqsTransportConfig(
-            read_queue_url=RESOURCES["client_response_queue"],
-            write_queue_url=RESOURCES["server_request_queue"],
-            max_messages=1,
-            wait_time_seconds=5,
-            poll_interval_seconds=2.0,
-            client_id=client_id,
-            transport_timeout_seconds=timeout,
-        )
-        return config, sqs_client, None
+    return None, None, None
+
+
+def create_sns_sqs_server_config(
+    server_sqs_queue_name: str = "mcp-server-requests",
+    server_sns_topic_name: str = "mcp-server-requests",
+    region_name: str = "us-east-1",
+    endpoint_url: str = "http://localhost:4566",
+    max_messages: int = 10,
+    wait_time_seconds: int = 20,
+    poll_interval_seconds: float = 1.0,
+) -> Tuple[SnsSqsServerConfig, Any, Any]:
+    """
+    Create SNS/SQS server configuration with AWS clients.
+
+    Args:
+        server_sqs_queue_name: Name of the server's SQS queue
+        server_sns_topic_name: Name of the server's SNS topic (for receiving client requests)
+        region_name: AWS region name
+        endpoint_url: LocalStack endpoint URL
+        max_messages: Maximum messages to process per batch
+        wait_time_seconds: Long polling wait time
+        poll_interval_seconds: Polling interval between batches
+
+    Returns:
+        Tuple of (config, sqs_client, sns_client)
+    """
+    # Create AWS clients for LocalStack
+    sqs_client = boto3.client(
+        "sqs",
+        region_name=region_name,
+        endpoint_url=endpoint_url,
+        aws_access_key_id="test",
+        aws_secret_access_key="test",
+    )
+    sns_client = boto3.client(
+        "sns",
+        region_name=region_name,
+        endpoint_url=endpoint_url,
+        aws_access_key_id="test",
+        aws_secret_access_key="test",
+    )
+
+    # Get or create server SQS queue
+    try:
+        queue_response = sqs_client.get_queue_url(QueueName=server_sqs_queue_name)
+        server_sqs_queue_url = queue_response["QueueUrl"]
+        logger.info(f"Using existing server SQS queue: {server_sqs_queue_url}")
+    except sqs_client.exceptions.QueueDoesNotExist:
+        queue_response = sqs_client.create_queue(QueueName=server_sqs_queue_name)
+        server_sqs_queue_url = queue_response["QueueUrl"]
+        logger.info(f"Created new server SQS queue: {server_sqs_queue_url}")
+
+    # Get or create server SNS topic for receiving client requests
+    try:
+        topics_response = sns_client.list_topics()
+        server_topic_arn = None
+        for topic in topics_response.get("Topics", []):
+            if server_sns_topic_name in topic["TopicArn"]:
+                server_topic_arn = topic["TopicArn"]
+                break
+
+        if not server_topic_arn:
+            topic_response = sns_client.create_topic(Name=server_sns_topic_name)
+            server_topic_arn = topic_response["TopicArn"]
+            logger.info(f"Created new server SNS topic: {server_topic_arn}")
+        else:
+            logger.info(f"Using existing server SNS topic: {server_topic_arn}")
+
+        # Subscribe the server's SQS queue to the server's SNS topic
+        try:
+            # Get queue ARN for subscription
+            queue_attributes = sqs_client.get_queue_attributes(
+                QueueUrl=server_sqs_queue_url, AttributeNames=["QueueArn"]
+            )
+            queue_arn = queue_attributes["Attributes"]["QueueArn"]
+
+            subscription_response = sns_client.subscribe(TopicArn=server_topic_arn, Protocol="sqs", Endpoint=queue_arn)
+            logger.info(f"Subscribed server SQS queue to server topic: {subscription_response['SubscriptionArn']}")
+
+            # Set queue policy to allow SNS to send messages
+            policy = {
+                "Version": "2012-10-17",
+                "Statement": [
+                    {
+                        "Effect": "Allow",
+                        "Principal": {"Service": "sns.amazonaws.com"},
+                        "Action": "sqs:SendMessage",
+                        "Resource": queue_arn,
+                        "Condition": {"ArnEquals": {"aws:SourceArn": server_topic_arn}},
+                    }
+                ],
+            }
+
+            sqs_client.set_queue_attributes(QueueUrl=server_sqs_queue_url, Attributes={"Policy": json.dumps(policy)})
+            logger.info(f"Set server queue policy to allow SNS messages from topic: {server_topic_arn}")
+
+        except Exception as e:
+            logger.warning(f"Error setting up server SNS-SQS subscription: {e}")
+
+    except Exception as e:
+        logger.error(f"Error handling server SNS topic: {e}")
+        topic_response = sns_client.create_topic(Name=server_sns_topic_name)
+        server_topic_arn = topic_response["TopicArn"]
+
+    # Create server configuration
+    config = SnsSqsServerConfig(
+        sqs_queue_url=server_sqs_queue_url,
+        max_messages=max_messages,
+        wait_time_seconds=wait_time_seconds,
+        poll_interval_seconds=poll_interval_seconds,
+    )
+
+    return config, sqs_client, sns_client
 
 
 def create_server_transport_config(
     transport_type: str = TRANSPORT_SNS_SQS,
-) -> Union[Tuple[SnsSqsTransportConfig, Any, Any], Tuple[SqsTransportConfig, Any, None], Tuple[WebhookTransportConfig, None, None]]:
+) -> Union[
+    Tuple[SnsSqsServerConfig, Any, Any], Tuple[SqsTransportConfig, Any, None], Tuple[WebhookTransportConfig, None, None]
+]:
     """Create a standard server transport configuration"""
     if transport_type == TRANSPORT_WEBHOOK:
         config = WebhookTransportConfig(
@@ -153,11 +241,11 @@
             webhook_port=8001,
         )
         return config, None, None
-    
+
     sqs_client, sns_client = setup_aws_clients()
 
     if transport_type == TRANSPORT_SNS_SQS:
-        config = SnsSqsTransportConfig(
+        config = SnsSqsServerConfig(
             sqs_queue_url=RESOURCES["server_request_queue"],
             sns_topic_arn=RESOURCES["server_response_topic"],
             max_messages=10,
@@ -174,124 +262,11 @@
             poll_interval_seconds=1.0,
         )
         return config, sqs_client, None
-=======
-def create_sns_sqs_server_config(
-    server_sqs_queue_name: str = "mcp-server-requests",
-    server_sns_topic_name: str = "mcp-server-requests",
-    region_name: str = "us-east-1",
-    endpoint_url: str = "http://localhost:4566",
-    max_messages: int = 10,
-    wait_time_seconds: int = 20,
-    poll_interval_seconds: float = 1.0,
-) -> Tuple[SnsSqsServerConfig, Any, Any]:
-    """
-    Create SNS/SQS server configuration with AWS clients.
-
-    Args:
-        server_sqs_queue_name: Name of the server's SQS queue
-        server_sns_topic_name: Name of the server's SNS topic (for receiving client requests)
-        region_name: AWS region name
-        endpoint_url: LocalStack endpoint URL
-        max_messages: Maximum messages to process per batch
-        wait_time_seconds: Long polling wait time
-        poll_interval_seconds: Polling interval between batches
-
-    Returns:
-        Tuple of (config, sqs_client, sns_client)
-    """
-    # Create AWS clients for LocalStack
-    sqs_client = boto3.client(
-        "sqs",
-        region_name=region_name,
-        endpoint_url=endpoint_url,
-        aws_access_key_id="test",
-        aws_secret_access_key="test",
-    )
-    sns_client = boto3.client(
-        "sns",
-        region_name=region_name,
-        endpoint_url=endpoint_url,
-        aws_access_key_id="test",
-        aws_secret_access_key="test",
-    )
-
-    # Get or create server SQS queue
-    try:
-        queue_response = sqs_client.get_queue_url(QueueName=server_sqs_queue_name)
-        server_sqs_queue_url = queue_response["QueueUrl"]
-        logger.info(f"Using existing server SQS queue: {server_sqs_queue_url}")
-    except sqs_client.exceptions.QueueDoesNotExist:
-        queue_response = sqs_client.create_queue(QueueName=server_sqs_queue_name)
-        server_sqs_queue_url = queue_response["QueueUrl"]
-        logger.info(f"Created new server SQS queue: {server_sqs_queue_url}")
-
-    # Get or create server SNS topic for receiving client requests
-    try:
-        topics_response = sns_client.list_topics()
-        server_topic_arn = None
-        for topic in topics_response.get("Topics", []):
-            if server_sns_topic_name in topic["TopicArn"]:
-                server_topic_arn = topic["TopicArn"]
-                break
-
-        if not server_topic_arn:
-            topic_response = sns_client.create_topic(Name=server_sns_topic_name)
-            server_topic_arn = topic_response["TopicArn"]
-            logger.info(f"Created new server SNS topic: {server_topic_arn}")
-        else:
-            logger.info(f"Using existing server SNS topic: {server_topic_arn}")
-
-        # Subscribe the server's SQS queue to the server's SNS topic
-        try:
-            # Get queue ARN for subscription
-            queue_attributes = sqs_client.get_queue_attributes(
-                QueueUrl=server_sqs_queue_url, AttributeNames=["QueueArn"]
-            )
-            queue_arn = queue_attributes["Attributes"]["QueueArn"]
-
-            subscription_response = sns_client.subscribe(TopicArn=server_topic_arn, Protocol="sqs", Endpoint=queue_arn)
-            logger.info(f"Subscribed server SQS queue to server topic: {subscription_response['SubscriptionArn']}")
-
-            # Set queue policy to allow SNS to send messages
-            policy = {
-                "Version": "2012-10-17",
-                "Statement": [
-                    {
-                        "Effect": "Allow",
-                        "Principal": {"Service": "sns.amazonaws.com"},
-                        "Action": "sqs:SendMessage",
-                        "Resource": queue_arn,
-                        "Condition": {"ArnEquals": {"aws:SourceArn": server_topic_arn}},
-                    }
-                ],
-            }
-
-            sqs_client.set_queue_attributes(QueueUrl=server_sqs_queue_url, Attributes={"Policy": json.dumps(policy)})
-            logger.info(f"Set server queue policy to allow SNS messages from topic: {server_topic_arn}")
-
-        except Exception as e:
-            logger.warning(f"Error setting up server SNS-SQS subscription: {e}")
-
-    except Exception as e:
-        logger.error(f"Error handling server SNS topic: {e}")
-        topic_response = sns_client.create_topic(Name=server_sns_topic_name)
-        server_topic_arn = topic_response["TopicArn"]
-
-    # Create server configuration
-    config = SnsSqsServerConfig(
-        sqs_queue_url=server_sqs_queue_url,
-        max_messages=max_messages,
-        wait_time_seconds=wait_time_seconds,
-        poll_interval_seconds=poll_interval_seconds,
-    )
-
-    return config, sqs_client, sns_client
 
 
 def get_client_response_queue_url() -> str:
     """Get the client's response queue URL for dynamic queue configuration."""
     return RESOURCES["client_response_queue"]
->>>>>>> 62e23e97
 
 
 async def send_mcp_request(write_stream, method: str, params: dict = None, request_id: int = 1) -> SessionMessage:
@@ -640,23 +615,6 @@
     if queue_names:
         for queue_name in queue_names:
             try:
-<<<<<<< HEAD
-                response = requests.get("http://localhost:4566/health", timeout=2)
-                if response.status_code == 200:
-                    print_colored("🟢 LocalStack started successfully.", "green")
-                    return
-            except Exception:
-                time.sleep(1)
-        print_colored("❌ Failed to start LocalStack.", "red")
-        sys.exit(1)
-
-
-# Ensure LocalStack is running before setup
-# ensure_localstack_running()
-
-# Create AWS clients
-sqs_client, sns_client = setup_aws_clients()
-=======
                 queue_response = sqs_client.get_queue_url(QueueName=queue_name)
                 sqs_client.delete_queue(QueueUrl=queue_response["QueueUrl"])
                 logger.info(f"Deleted SQS queue: {queue_name}")
@@ -697,5 +655,4 @@
         format="%(asctime)s [%(levelname)8s] %(name)s: %(message)s",
         datefmt="%Y-%m-%d %H:%M:%S",
         force=True,  # Override any existing configuration
-    )
->>>>>>> 62e23e97
+    )